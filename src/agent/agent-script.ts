--- conflicted
+++ resolved
@@ -1,15 +1,3 @@
-<<<<<<< HEAD
-
-// TODO: Investigate and fix agent script issues.
-// The agent was previously run on a cron schedule and consistently failed.
-// Issues may include:
-//  - Missing or incorrect Supabase environment variables (SUPABASE_URL, SUPABASE_ANON_KEY)
-//  - Other potential issues preventing the agent from completing its tasks.
-// The cron workflow file (.github/workflows/cron.yml) has been deleted for now.
-// This script needs to be fixed before re-enabling any automated execution.
-
-=======
->>>>>>> 9e0b56bb
 /**
  * @fileOverview Content Curator Agent script.
  * This script is intended to be run by a scheduler (e.g., GitHub Actions).
